#!/usr/bin/env python3

##############################################################################################
# Copyright 2022 The Johns Hopkins University Applied Physics Laboratory LLC
# All rights reserved.
# Permission is hereby granted, free of charge, to any person obtaining a copy of this
# software and associated documentation files (the "Software"), to deal in the Software
# without restriction, including without limitation the rights to use, copy, modify,
# merge, publish, distribute, sublicense, and/or sell copies of the Software, and to
# permit persons to whom the Software is furnished to do so.
#
# THE SOFTWARE IS PROVIDED "AS IS", WITHOUT WARRANTY OF ANY KIND, EXPRESS OR IMPLIED,
# INCLUDING BUT NOT LIMITED TO THE WARRANTIES OF MERCHANTABILITY, FITNESS FOR A PARTICULAR
# PURPOSE AND NONINFRINGEMENT. IN NO EVENT SHALL THE AUTHORS OR COPYRIGHT HOLDERS BE
# LIABLE FOR ANY CLAIM, DAMAGES OR OTHER LIABILITY, WHETHER IN AN ACTION OF CONTRACT,
# TORT OR OTHERWISE, ARISING FROM, OUT OF OR IN CONNECTION WITH THE SOFTWARE OR THE USE
# OR OTHER DEALINGS IN THE SOFTWARE.
#

"""Provide a command line tool to fetch a list of refseq genome ids to a single file, useful for kraken2 database building or alignment purposes"""

from Bio import SeqIO, Entrez
from xmlrpc.client import Boolean
from functools import partial
from mimetypes import guess_type
from typing import List
from tokenize import String
from tabnanny import filename_only
from contextlib import closing
import gzip

import argparse
import csv
import logging
import sys
from collections import Counter
from pathlib import Path
import re
import os
import shutil
import urllib.request as request
import ssl
ctx = ssl.create_default_context()
ctx.check_hostname = False
ctx.verify_mode = ssl.CERT_NONE


# import requests
logger = logging.getLogger()


def parse_args(argv=None):
    """Define and immediately parse command line arguments."""
    parser = argparse.ArgumentParser(
        description="Validate and transform a tabular samplesheet.",
        epilog="Example: python check_samplesheet.py samplesheet.csv samplesheet.valid.csv",
    )
    parser.add_argument(
        "-i",
        "--input",
        metavar="INPUT",
        help="List of refseq IDs",
    )
    parser.add_argument(
        "-d",
        "--db",
        metavar="DB",
        default="nuccore",
        help="Database of choice to pull IDs from",
    )
    parser.add_argument(
        "-s",
        "--ftp_path",
        type=int,
        default=19,
        help="ftp path column, to be used instead of esummary when using the assembly file as reference",
    )
    parser.add_argument(
        "-f",
        "--type",
        default='file',
        help="Inpit type, can be a list of taxids or from a file",
    )
    parser.add_argument(
        "-c",
        "--colnumber_file_taxids",
        type=int,
        default=5,
        help="Column number to get taxids from if using a file. Starts at 1st index",
    )
    parser.add_argument(
        "-k",
        "--kraken2output",
        action='store_true',
        help="reformat header for each fasta to a kraken:taxid|id parsing. Requires the setup of the file to be kraken:taxid|taxid|refseqId (whatever text can come after this, separated by space(s)",
    )
    parser.add_argument(
        "-p",
        "--assembly_map_idx",
        default=[0, 5],
        help="Assembly refseq accession and taxid",
    )
    parser.add_argument(
        "-t",
        "--assembly_refseq_file",
        type=Path,
        help="Assembly refseq to pull taxids from instead of pulling straight from a set of IDs. Map the taxid to accession",
    )
    parser.add_argument(
        "-e",
        "--email",
        metavar="EMAIL",
        type=str,
        help="Email for entrez querying, optional",
    )
    parser.add_argument(
        "-o",
        "--file_out",
        metavar="FILE_OUT",
        type=Path,
        help="Name of the output FASTA file to put all fasta references into",
    )

    return parser.parse_args(argv)


def import_genome_file(filename, kraken2output):
    refs = dict()
    with open(filename, "r") as f:
        line = f.readline()
        for line in f:
            line = line.strip()
            try:
                if (kraken2output):
                    firstline = line.split(" ")[0]
                    header = firstline.split("|")[2]
                    refs[header] = line
                else:
                    header = line.split(" ")[0]
                    refs[header] = line
            except Exception as er:
                pass
    print("Done")
    return refs


def import_assembly_file(input, filename, idx):
    refs = dict()
    seen = dict()
    print("--------------")
    if (not isinstance(input, list)):
        input = input.split(" ")
    with open(filename, "r") as f:
        line = f.readline()
        for line in f:
            line = line.strip()
            linesplit = line.split("\t")
            if len(linesplit) >= 12 and linesplit[11] == 'Complete Genome' and (linesplit[idx[1]] in input) and linesplit[idx[1]] not in seen:
                refs[linesplit[idx[0]]] = dict(id="kraken:taxid|{}|{}".format(
                    linesplit[idx[1]], linesplit[idx[0]]), fulline=linesplit)
                seen[linesplit[idx[1]]] = True
    return refs


def get_assembly_summary(id):
    """Get esummary for an entrez id"""
    esummary_handle = Entrez.esummary(db="assembly", id=id, report="full")
    esummary_record = Entrez.read(esummary_handle)
    return esummary_record


def get_assemblies(refs, outfile, seen, index_ftp):
    """Download genbank assemblies for a given search term.
    Args:
        term: search term, usually organism name
        download: whether to download the results
        path: folder to save to
    """
    ids = refs.keys()
    if index_ftp and len(ids) > 0:
        with open(outfile, "a") as w:
            for id in ids:
<<<<<<< HEAD
                try:
                    if seen and id in seen  :
                        print(id)
                        print("key already seen:", id, "; skipping")
                    else:
                        ftp_site = refs[id]['fulline'][index_ftp]
                        obj = refs[id]['id']
                        fullid = os.path.basename(ftp_site) + '_genomic.fna.gz'
                        ftp_site = ftp_site+'/'+fullid
                        encoding = guess_type(fullid)[1]   # uses file extension
                        _open = partial(
                            gzip.open, mode='rt') if encoding == 'gzip' else open
                        with closing(request.urlopen(ftp_site, context=ctx)) as r:
                            with open('file.gz', 'wb') as f:
                                shutil.copyfileobj(r, f)
                            f.close()
                        r.close()
                        with _open('file.gz') as uncompressed:
=======
                if seen and id in seen:
                    print(id)
                    print("key already seen:", id, "; skipping")
                else:
                    ftp_site = refs[id]['fulline'][index_ftp]
                    obj = refs[id]['id']
                    fullid = os.path.basename(ftp_site) +'_genomic.fna.gz'
                    ftp_site = ftp_site+'/'+fullid
                    encoding = guess_type(fullid)[1]   # uses file extension
                    print(ftp_site, id)
                    _open = partial(gzip.open, mode='rt') if encoding == 'gzip' else open
                    with closing(request.urlopen(ftp_site, context=ctx)) as r:
                        with open('file.gz', 'wb') as f:
                            shutil.copyfileobj(r, f)
                        f.close()
                    r.close()
                    breakable = False
                    with _open('file.gz') as uncompressed:
>>>>>>> 38d42dd0
                            for record in SeqIO.parse(uncompressed, "fasta"):
                                if (len(record.seq) > 1000):
                                    newobj = obj+"|"+record.id
                                    record.id = newobj
                                    SeqIO.write(record, w, "fasta")
                        uncompressed.close()
                except Exception as ex:
                    print(ex)
                    pass
        w.close()
    return

    # provide your own mail here
    ids = refs.keys()
    handle = Entrez.efetch(db="assembly", id=ids, retmax='200')
    record = Entrez.read(handle)
    ids = [record[i] for i in range(len(record)) if i % 2 == 0]
    print(f'found {len(ids)} ids')
    links = []
    for id in ids:
        # get summary
        print(id)
        summary = get_assembly_summary(id)
        print("_")
        # get ftp link
        url = summary['DocumentSummarySet']['DocumentSummary'][0]['FtpPath_RefSeq']
        if url == '':
            continue
        # label = os.path.basename(url)
        # #get the fasta link - change this to get other formats
        # link = os.path.join(url,label+'_genomic.fna.gz')
        # print (link)
        # links.append(link)
        # if download == True:
        #     #download link
        #     urllib.request.urlretrieve(link, f'{label}.fna.gz')
    return links


def download(refs, db, outfile, seen):
    # if refs is not empty
    if len(refs.items()) == 0:
        return
    with open(outfile, "a") as w:
        i = 0
        maxt = 30
        next_ = []
        for key, value in refs.items():
            try:
                if seen and key in seen:
                    print("key already seen:", key, "; skipping")
                else:
                    next_.append(key)
                if i % maxt == 0 and len(next_) > 0:
                    print(str(i), " th iteration of ids to submit..", next_, db)
                    handle = Entrez.efetch(
                        db=db, rettype="fasta", retmode="fasta", id=",".join(next_), idtype="acc")
                    seq_records = SeqIO.parse(handle, 'fasta')
                    for seq_record in seq_records:
                        if (seq_record):
                            seq_record.id = str(value.replace(">", ""))
                            SeqIO.write(seq_record, w, "fasta")
                    handle.close()
                    next_ = []

            except Exception as err:
                print("No seq record found", next_, err)
                next_ = []
                pass
            i = i+1


def get_taxids_from_file(filename, colnumber):
    taxids = []
    with open(filename, "r") as f:
        lines = f.readlines()
        for line in lines:
            line = line.rstrip()
            taxids.append(line.split("\t")[colnumber-1])
    return taxids


def main(argv=None):
    """Coordinate argument parsing and program execution."""
    args = parse_args(argv)
    # logging.basicConfig(level=args.log_level, format="[%(levelname)s] %(message)s")
    if args.type == 'file':
        taxids = get_taxids_from_file(args.input, args.colnumber_file_taxids)
    else:
        taxids = args.input
    if (args.assembly_refseq_file):
        refs = import_assembly_file(
            taxids, args.assembly_refseq_file, args.assembly_map_idx)
    else:
        refs = import_genome_file(taxids, args.kraken2output)
    seen = dict()

    i = 0
    if os.path.exists(args.file_out):
        for seq_record in SeqIO.parse(args.file_out, "fasta"):
            line = str(seq_record.id)
            if i % 1000 == 0:
                print("grabbed the " + str(i+1) +
                "th reference from existing fasta")
            i = i+1
            try:
                if (args.kraken2output):
                    firstline = line.split(" ")[0]
                    header = firstline.split("|")[2].replace(">", "")
                    refs[header] = line.replace(">", "")
                else:
                    header = line.split(" ")[0].replace(">", "")
                    firstline = line.replace(">", "")
                    refs[header] = firstline
                seen[header] = True
            except Exception as ex:
                print(ex)
                pass
    if args.email:
        Entrez.email = args.email
    print(len(seen.keys()), "already seen reference ids")
    if (not args.assembly_refseq_file):
        print("downloading refseq file")
        download(refs, args.db, args.file_out, seen)
    else:
        print("get assemblies")
        get_assemblies(refs, args.file_out, seen, args.ftp_path)


if __name__ == "__main__":
    sys.exit(main())<|MERGE_RESOLUTION|>--- conflicted
+++ resolved
@@ -180,7 +180,6 @@
     if index_ftp and len(ids) > 0:
         with open(outfile, "a") as w:
             for id in ids:
-<<<<<<< HEAD
                 try:
                     if seen and id in seen  :
                         print(id)
@@ -190,6 +189,7 @@
                         obj = refs[id]['id']
                         fullid = os.path.basename(ftp_site) + '_genomic.fna.gz'
                         ftp_site = ftp_site+'/'+fullid
+                        print(ftp_site, id)
                         encoding = guess_type(fullid)[1]   # uses file extension
                         _open = partial(
                             gzip.open, mode='rt') if encoding == 'gzip' else open
@@ -199,26 +199,6 @@
                             f.close()
                         r.close()
                         with _open('file.gz') as uncompressed:
-=======
-                if seen and id in seen:
-                    print(id)
-                    print("key already seen:", id, "; skipping")
-                else:
-                    ftp_site = refs[id]['fulline'][index_ftp]
-                    obj = refs[id]['id']
-                    fullid = os.path.basename(ftp_site) +'_genomic.fna.gz'
-                    ftp_site = ftp_site+'/'+fullid
-                    encoding = guess_type(fullid)[1]   # uses file extension
-                    print(ftp_site, id)
-                    _open = partial(gzip.open, mode='rt') if encoding == 'gzip' else open
-                    with closing(request.urlopen(ftp_site, context=ctx)) as r:
-                        with open('file.gz', 'wb') as f:
-                            shutil.copyfileobj(r, f)
-                        f.close()
-                    r.close()
-                    breakable = False
-                    with _open('file.gz') as uncompressed:
->>>>>>> 38d42dd0
                             for record in SeqIO.parse(uncompressed, "fasta"):
                                 if (len(record.seq) > 1000):
                                     newobj = obj+"|"+record.id
