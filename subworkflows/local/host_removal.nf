--- conflicted
+++ resolved
@@ -73,24 +73,6 @@
             )
 
             ch_bam_hosts = FILTER_MINIMAP2.out.bam
-<<<<<<< HEAD
-
-
-
-            REMOVE_HOSTREADS (ch_bam_hosts)
-
-            ch_reads = REMOVE_HOSTREADS.out.reads
-            CHECK_GZIPPED_READS(ch_reads, 4)
-            FILTERED_SAMTOOLS_INDEX (ch_bam_hosts )
-
-            // remove filter channels where CHECK_GZIPPED_READS.out.check_result is not empty
-            ch_reads = ch_reads.join(CHECK_GZIPPED_READS.out.check_result).map{
-                meta, reads, check_result -> {
-                    return [meta, reads]
-                }
-            }
-
-=======
             REMOVE_HOSTREADS(ch_bam_hosts)
             ch_filtered_reads = REMOVE_HOSTREADS.out.reads
 
@@ -111,7 +93,6 @@
 
             // Continue processing the final reads
             FILTERED_SAMTOOLS_INDEX(ch_bam_hosts)
->>>>>>> ed28be24
 
             ch_bai_files = ch_bam_hosts.join(FILTERED_SAMTOOLS_INDEX.out.bai)
             FILTERED_STATS (
