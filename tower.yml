--- conflicted
+++ resolved
@@ -12,9 +12,6 @@
   "**/fastp/*.fastp.html":
     display: "fastp output (QC Trimming)"
   "**/samtools/*.txt":
-<<<<<<< HEAD
-    display: "Coverage, Base Quality, and Map Stats"
-=======
     display: "Coverage, Base Quality, and Map Stats"
   "**/bcftools/*consensus.fa":
     display: "Consensus Generation File"
@@ -29,4 +26,3 @@
   "**/top/krakenreport.merged_mqc.tsv":
     display: "All Samples Top Hits Post-Kraken2"
 
->>>>>>> fbabe83d
