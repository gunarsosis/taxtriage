/*
~~~~~~~~~~~~~~~~~~~~~~~~~~~~~~~~~~~~~~~~~~~~~~~~~~~~~~~~~~~~~~~~~~~~~~~~~~~~~~~~~~~~~~~~
    nf-core/taxtriage Nextflow base config file
~~~~~~~~~~~~~~~~~~~~~~~~~~~~~~~~~~~~~~~~~~~~~~~~~~~~~~~~~~~~~~~~~~~~~~~~~~~~~~~~~~~~~~~~
    A 'blank slate' config file, appropriate for general use on most high performance
    compute environments. Assumes that all software is installed and available on
    the PATH. Runs in `local` mode - all jobs will be run on the logged in environment.
----------------------------------------------------------------------------------------
*/


singularity {
    autoMounts = true
}

process {

    // TODO nf-core: Check the defaults for all processes
    cpus   = { check_max( 1    * task.attempt, 'cpus'   ) }
    memory = { check_max( 6.GB * task.attempt, 'memory' ) }
    time   = { check_max( 4.h  * task.attempt, 'time'   ) }

    errorStrategy = { task.exitStatus in [143,137,104,134,139] ? 'retry' : 'finish' }
    maxRetries    = 1
    maxErrors     = '-1'

    // Process-specific resource requirements
    // NOTE - Please try and re-use the labels below as much as possible.
    // These labels are used and recognised by default in DSL2 files hosted on nf-core/modules.
    // If possible, it would be nice to keep the same label naming convention when
    // adding in your local modules too.
    // TODO nf-core: Customise requirements for specific processes.
    // See https://www.nextflow.io/docs/latest/config.html#config-process-selectors
    withLabel:process_low {
        cpus   = { check_max( 2     * task.attempt, 'cpus'    ) }
        memory = { check_max( 12.GB * task.attempt, 'memory'  ) }
        time   = { check_max( 4.h   * task.attempt, 'time'    ) }
    }

    withLabel:process_medium {
        cpus   = { check_max( 6     * task.attempt, 'cpus'    ) }
        memory = { check_max( 36.GB * task.attempt, 'memory'  ) }
        time   = { check_max( 8.h   * task.attempt, 'time'    ) }
    }
    withLabel:process_high {
        cpus   = { check_max( 10    * task.attempt, 'cpus'    ) }
        memory = { check_max( 72.GB * task.attempt, 'memory'  ) }
        time   = { check_max( 16.h  * task.attempt, 'time'    ) }
    }
    withLabel:process_suphigh {
        cpus   = { check_max( 10    * task.attempt, 'cpus'    ) }
        memory = { check_max( 200.GB * task.attempt, 'memory'  ) }
        time   = { check_max( 24.h  * task.attempt, 'time'    ) }
    }
    withLabel:process_extreme {
        cpus   = { check_max( 10    * task.attempt, 'cpus'    ) }
<<<<<<< HEAD
        memory = { check_max( 864.GB * task.attempt, 'memory'  ) }
=======
        memory = { check_max( 825.GB * task.attempt, 'memory'  ) }
>>>>>>> 83a85851
        time   = { check_max( 24.h  * task.attempt, 'time'    ) }
    }
    withLabel:process_long {
        time   = { check_max( 20.h  * task.attempt, 'time'    ) }
    }
    withLabel:error_ignore {
        errorStrategy = 'ignore'
    }
    withLabel:error_retry {
        errorStrategy = 'retry'
        maxRetries    = 2
    }
    withName:FLYE {
        errorStrategy = 'ignore'
        maxRetries = 0
    }
    withName:SPADES {
        errorStrategy = 'ignore'
        maxRetries = 0
    }
    withName:PYCOQC {
        errorStrategy = 'ignore'
        maxRetries = 0
    }
    withName:RSEQC_BAMSTAT {
        errorStrategy = 'ignore'
        maxRetries = 0
    }
    withName:KRAKEN2_KRAKEN2 {
        errorStrategy = 'ignore'
        maxRetries = 0
    }


    withName:MOVE_NANOPLOT {
        errorStrategy = 'ignore'
        maxRetries = 0
    }
    withName:NANOPLOT {
        errorStrategy = 'ignore'
        maxRetries = 0
    }
    withName:CONFIDENCE_METRIC {
        errorStrategy = 'ignore'
        maxRetries = 0
    }
    withName:CUSTOM_DUMPSOFTWAREVERSIONS {
        cache = false
    }
}<|MERGE_RESOLUTION|>--- conflicted
+++ resolved
@@ -54,11 +54,7 @@
     }
     withLabel:process_extreme {
         cpus   = { check_max( 10    * task.attempt, 'cpus'    ) }
-<<<<<<< HEAD
-        memory = { check_max( 864.GB * task.attempt, 'memory'  ) }
-=======
         memory = { check_max( 825.GB * task.attempt, 'memory'  ) }
->>>>>>> 83a85851
         time   = { check_max( 24.h  * task.attempt, 'time'    ) }
     }
     withLabel:process_long {
