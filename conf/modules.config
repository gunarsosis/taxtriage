--- conflicted
+++ resolved
@@ -84,18 +84,10 @@
     withName: PATHOGENS_FIND_SAMPLE {
         errorStrategy = 'ignore'
     }
-<<<<<<< HEAD
-=======
-
->>>>>>> 34dab47a
     withName: TOP_HITS {
         ext.singularity_pull_docker_container = true
         errorStrategy = 'ignore'
     }
-<<<<<<< HEAD
-
-=======
->>>>>>> 34dab47a
     withName: ORGANISM_MERGE_REPORT {
         ext.singularity_pull_docker_container = true
         errorStrategy = 'ignore'
