--- conflicted
+++ resolved
@@ -99,11 +99,11 @@
         ext.args = ' -w 100 -A  '
         ext.prefix = { "${meta.id}.histogram" }
     }
-<<<<<<< HEAD
     withName: METAPHLAN_METAPHLAN {
-=======
+        errorStrategy = 'ignore'
+    }
+
     withName: FEATURES_MAP{
->>>>>>> 16dc7ab8
         errorStrategy = 'ignore'
     }
 
