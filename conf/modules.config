--- conflicted
+++ resolved
@@ -32,10 +32,7 @@
         ext {
             args = ''
         }
-<<<<<<< HEAD
-        errorStrategy  = 'ignore'
-=======
->>>>>>> 15a6ed7f
+        errorStrategy  = 'ignore'
         publishDir = [path:{ "${params.outdir}/multiqc" }, mode:'copy', saveAs:{ filename -> filename.equals('versions.yml') ? null : filename }]
     }
 
